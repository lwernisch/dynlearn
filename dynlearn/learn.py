--- conflicted
+++ resolved
@@ -174,15 +174,8 @@
     return tf.stack(u_lst, 0)
 
 
-<<<<<<< HEAD
 def search_u(target,
              gp,
-=======
-def search_u(sim,
-             loss,
-             gp,
-             knots,
->>>>>>> 26b60dfc
              knot_values,
              x0,
              u_max_limit=None,
