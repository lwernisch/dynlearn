#!/usr/bin/env python
#SBATCH -A MRC-BSU-SL2-CPU
#SBATCH -p bsu-cpu
#SBATCH --cpus-per-task=12
#SBATCH --job-name=NANOG
#SBATCH --nodes=1
#SBATCH --ntasks-per-node=1
##SBATCH --gres=gpu:2
#SBATCH --time=14:00:00
#SBATCH --mem=29G
#SBATCH -o out/%x-%j.out
#SBATCH -e out/%x-%j.out

"""
Script to run stem cell fate model.
"""

import argparse
import pickle
import os
import numpy as np
import matplotlib.pyplot as plt
from dynlearn import demo, plot, get_file_name


#
# Uncomment below if running inside Jupyter to automagically reload changed modules and
# Fix command-line arguments
#
# %load_ext autoreload
# %autoreload 2
# import sys; sys.argv = ['demo-nanog']  # Used when running inside Jupyter


#
# Parse arguments
#
parser = argparse.ArgumentParser()
parser.add_argument("--loss", default='nanog-50',
                    help="Which loss to use")
parser.add_argument("-S", "--num-samples", type=int, default=10,
                    help="Number of samples to draw from GP dynamical model")
parser.add_argument("-T", "--num-times", type=int, default=20,
                    help="Number of simulation steps")
parser.add_argument("-E", "--num-epochs", type=int, default=5,
                    help="Number of epochs of active learning")
parser.add_argument("--seed", type=int, default=123456,
                    help="RNG seed")
args = parser.parse_args()
<<<<<<< HEAD
tag = '{}-{}-{}-{}-{}'.format(args.loss,
                              args.num_samples,
                              args.num_times,
                              args.num_epochs,
                              args.seed)
=======


#
# Choose a tag to distinguish these results from other results
# with different arguments
#
tag = '{}-{}-{}-{}'.format(args.num_samples,
                           args.num_times,
                           args.num_epochs,
                           args.seed)
>>>>>>> 273ac306


#
# Seed RNG
#
print('Seeding RNG: {}'.format(args.seed))
np.random.seed(args.seed)  # 123456 with n_samples 10 good


#
# Run demo
#
sim, loss, gp, result_lst = demo.nanog(n_samples=args.num_samples,
                                       n_times=args.num_times,
                                       n_epochs=args.num_epochs)


#
# Save results
#
file_name = get_file_name('results/nanog-50_{}.dmp'.format(tag))
print('Saving results to: {}'.format(file_name))
os.makedirs(os.path.dirname(file_name), exist_ok=True)
pickle.dump(result_lst, open(file_name, 'wb'))


#
# Plot results
#
plot.plot_sim_epochs(sim, result_lst)
plot_file = get_file_name('results/nanog-50_{}.png'.format(tag))
print('Saving plot to: {}'.format(plot_file))
plt.savefig(plot_file, dpi=300)<|MERGE_RESOLUTION|>--- conflicted
+++ resolved
@@ -47,24 +47,17 @@
 parser.add_argument("--seed", type=int, default=123456,
                     help="RNG seed")
 args = parser.parse_args()
-<<<<<<< HEAD
-tag = '{}-{}-{}-{}-{}'.format(args.loss,
-                              args.num_samples,
-                              args.num_times,
-                              args.num_epochs,
-                              args.seed)
-=======
 
 
 #
 # Choose a tag to distinguish these results from other results
 # with different arguments
 #
-tag = '{}-{}-{}-{}'.format(args.num_samples,
-                           args.num_times,
-                           args.num_epochs,
-                           args.seed)
->>>>>>> 273ac306
+tag = '{}-{}-{}-{}-{}'.format(args.loss,
+                              args.num_samples,
+                              args.num_times,
+                              args.num_epochs,
+                              args.seed)
 
 
 #
