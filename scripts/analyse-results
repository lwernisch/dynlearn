#!/usr/bin/env python

"""Analyse the results of a demo."""

from pathlib import Path
import re
import argparse
import itertools
import operator as op
import pickle
import logging
import numpy as np
import pandas as pd
import altair as alt
from dynlearn import demo, optimiser as opt

logging.basicConfig(level=logging.INFO)
logger = logging.getLogger(__name__)

RESULTS_RE = re.compile('(.+)-results')

<<<<<<< HEAD
plots_dir = Path('plots')

seeds = range(139, 148)


def result_paths_for_seeds(seeds):
    for seed in seeds:
        yield results_dir / f'nanog50-random-20-40-{seed}-1000-results.pkl'
        yield results_dir / f'nanog50-Bayesian-20-30-{seed}-1000-results.pkl'
        yield results_dir / f'nanog50-Powell-20-20-{seed}-1000-results.pkl'
        yield results_dir / f'nanog50-active-20-10-{seed}-1000-results.pkl'


results_dir = Path('results')
# result_paths = [results_dir / 'nanog50-random-20-40-37-1000-results.pkl',
#                 results_dir / 'nanog50-Bayesian-20-30-37-1000-results.pkl',
#                 results_dir / 'nanog50-Powell-20-20-37-1000-results.pkl',
#                 # results_dir / 'nanog50-active-20-10-37-1000-results.pkl',
#                 results_dir / 'nanog50-random-20-40-38-1000-results.pkl',
#                 results_dir / 'nanog50-Bayesian-20-30-38-1000-results.pkl',
#                 results_dir / 'nanog50-Powell-20-20-38-1000-results.pkl',
#                 # results_dir / 'nanog50-active-20-10-38-1000-results.pkl',
#                 ]
result_paths = list(result_paths_for_seeds(seeds))
result_paths

# result_path = results_dir / 'nanog50-active-20-10-40-1000-results.pkl'

_losses = list()
for result_path in result_paths:
    results = pickle.load(result_path.open('rb'))
    tag = RESULTS_RE.match(result_path.with_suffix('').name).group(1)
    args = demo.args_from_tag(tag)
    best_u = results['best_u']
=======
# import sys
# sys.argv = [
#     'analyse-results',
#     # 'results/nanog50-active-10-20-1-123456-1000-results.pkl',
#     'results/nanog50-active-10-20-6-123456-1000-results.pkl',
# ]

# Parse arguments
parser = argparse.ArgumentParser()
parser.add_argument('result_path', type=Path, action='append')
args = parser.parse_args()

# For each results file
_losses = dict()
for result_path in args.result_path:
    results = pickle.load(result_path.open('rb'))
    tag = RESULTS_RE.match(result_path.with_suffix('').name).group(1)
    args = demo.args_from_tag(tag)
>>>>>>> 26b60dfc
    sim, loss_fn, gp, knots, knot_values, plot_args = demo.setup(args)
    target = opt.OptimisationTarget(sim, loss_fn, knots)
    epoch_us = np.array([tracks[:1] for tracks in results['history']])
    # losses_from_tracks = np.array([target.loss_from_tracks(tracks) for tracks in results['history']])
    losses_from_us = np.array([target.loss_from_tracks(sim.tracks_for_u(u.T)) for u in epoch_us])
    # assert np.isclose(losses_from_tracks, losses_from_us).all()
    losses_best = list(opt.min_so_far(losses_from_us))
    df = pd.DataFrame((pd.Series(losses_from_us, name='epoch_loss'),
                       pd.Series(losses_best, name='best_loss'))).T
    df['optimiser'] = args.optimiser
    df['seed'] = args.seed
    df.index.name = 'experiments'
    df = df.reset_index()
    _losses.append(df.melt(id_vars=['optimiser', 'seed', 'experiments'], value_name='loss'))

<<<<<<< HEAD
losses = pd.concat(_losses, axis=0)
=======
losses = pd.DataFrame(_losses)
losses.index.name = 'experiments'
losses = losses.reset_index()

if False:  # WIP
    results.keys()
    results['history'].shape
    epoch_results = results['epoch_results']
    len(epoch_results)
    epoch_results[0].keys()
    epoch_results[0]['sampled_tracks'].shape
    sampled_tracks = np.asarray(list(map(op.itemgetter('sampled_tracks'), epoch_results)))
    sampled_tracks.shape
    sampled_tracks[:, :, :, 0] /= 10
    control_vars = ['U (scaled)']

    species = list(itertools.chain(control_vars, sim.output_vars))
    sampled_tracks_df = opt.array_as_series(sampled_tracks, (('epoch', None),
                                                             ('sample', None),
                                                             ('time_step', None),
                                                             ('species', species))).reset_index()
    sampled_tracks_df

    chart = (
        alt.Chart(sampled_tracks_df)
        .mark_line()
        .encode(x='time_step:O',
                y='value:Q',
                color='species:N',
                # strokeDash='control:N',
                detail='sample',
                facet=alt.Facet('epoch:O', columns=3)))
    chart.save('plots/sampled.svg')
>>>>>>> 26b60dfc

# Melt losses to make chart
losses_chart = (
    losses
    .loc['best_loss' == losses['variable']]
    .query('experiments <= 18'))
losses_chart

# Make chart
loss_chart = (
    alt.Chart(losses_chart)
    .mark_line(clip=True)
    .encode(x=alt.X('experiments:O'),
            # y=alt.Y('loss:Q', scale=alt.Scale(domain=(0, 200))),
            y=alt.Y('loss:Q'),
            color='optimiser:N',
            detail='seed')
    .properties(width=300, height=200))
# loss_chart.save('plots/optimiser-losses.png', scale_factor=10.)
losses_path = plots_dir / 'optimiser-losses.svg'
logger.info('Saving optimiser losses: %s', losses_path)
loss_chart.save('plots/optimiser-losses.svg')<|MERGE_RESOLUTION|>--- conflicted
+++ resolved
@@ -19,42 +19,9 @@
 
 RESULTS_RE = re.compile('(.+)-results')
 
-<<<<<<< HEAD
 plots_dir = Path('plots')
+results_dir = Path('results')
 
-seeds = range(139, 148)
-
-
-def result_paths_for_seeds(seeds):
-    for seed in seeds:
-        yield results_dir / f'nanog50-random-20-40-{seed}-1000-results.pkl'
-        yield results_dir / f'nanog50-Bayesian-20-30-{seed}-1000-results.pkl'
-        yield results_dir / f'nanog50-Powell-20-20-{seed}-1000-results.pkl'
-        yield results_dir / f'nanog50-active-20-10-{seed}-1000-results.pkl'
-
-
-results_dir = Path('results')
-# result_paths = [results_dir / 'nanog50-random-20-40-37-1000-results.pkl',
-#                 results_dir / 'nanog50-Bayesian-20-30-37-1000-results.pkl',
-#                 results_dir / 'nanog50-Powell-20-20-37-1000-results.pkl',
-#                 # results_dir / 'nanog50-active-20-10-37-1000-results.pkl',
-#                 results_dir / 'nanog50-random-20-40-38-1000-results.pkl',
-#                 results_dir / 'nanog50-Bayesian-20-30-38-1000-results.pkl',
-#                 results_dir / 'nanog50-Powell-20-20-38-1000-results.pkl',
-#                 # results_dir / 'nanog50-active-20-10-38-1000-results.pkl',
-#                 ]
-result_paths = list(result_paths_for_seeds(seeds))
-result_paths
-
-# result_path = results_dir / 'nanog50-active-20-10-40-1000-results.pkl'
-
-_losses = list()
-for result_path in result_paths:
-    results = pickle.load(result_path.open('rb'))
-    tag = RESULTS_RE.match(result_path.with_suffix('').name).group(1)
-    args = demo.args_from_tag(tag)
-    best_u = results['best_u']
-=======
 # import sys
 # sys.argv = [
 #     'analyse-results',
@@ -67,13 +34,31 @@
 parser.add_argument('result_path', type=Path, action='append')
 args = parser.parse_args()
 
-# For each results file
-_losses = dict()
+# seeds = range(139, 148)
+# def result_paths_for_seeds(seeds):
+#     for seed in seeds:
+#         yield results_dir / f'nanog50-random-20-40-{seed}-1000-results.pkl'
+#         yield results_dir / f'nanog50-Bayesian-20-30-{seed}-1000-results.pkl'
+#         yield results_dir / f'nanog50-Powell-20-20-{seed}-1000-results.pkl'
+#         yield results_dir / f'nanog50-active-20-10-{seed}-1000-results.pkl'
+#
+# result_paths = [results_dir / 'nanog50-random-20-40-37-1000-results.pkl',
+#                 results_dir / 'nanog50-Bayesian-20-30-37-1000-results.pkl',
+#                 results_dir / 'nanog50-Powell-20-20-37-1000-results.pkl',
+#                 # results_dir / 'nanog50-active-20-10-37-1000-results.pkl',
+#                 results_dir / 'nanog50-random-20-40-38-1000-results.pkl',
+#                 results_dir / 'nanog50-Bayesian-20-30-38-1000-results.pkl',
+#                 results_dir / 'nanog50-Powell-20-20-38-1000-results.pkl',
+#                 # results_dir / 'nanog50-active-20-10-38-1000-results.pkl',
+#                 ]
+# result_path = results_dir / 'nanog50-active-20-10-40-1000-results.pkl'
+
+_losses = list()
 for result_path in args.result_path:
     results = pickle.load(result_path.open('rb'))
     tag = RESULTS_RE.match(result_path.with_suffix('').name).group(1)
     args = demo.args_from_tag(tag)
->>>>>>> 26b60dfc
+    best_u = results['best_u']
     sim, loss_fn, gp, knots, knot_values, plot_args = demo.setup(args)
     target = opt.OptimisationTarget(sim, loss_fn, knots)
     epoch_us = np.array([tracks[:1] for tracks in results['history']])
@@ -89,12 +74,7 @@
     df = df.reset_index()
     _losses.append(df.melt(id_vars=['optimiser', 'seed', 'experiments'], value_name='loss'))
 
-<<<<<<< HEAD
 losses = pd.concat(_losses, axis=0)
-=======
-losses = pd.DataFrame(_losses)
-losses.index.name = 'experiments'
-losses = losses.reset_index()
 
 if False:  # WIP
     results.keys()
@@ -125,7 +105,6 @@
                 detail='sample',
                 facet=alt.Facet('epoch:O', columns=3)))
     chart.save('plots/sampled.svg')
->>>>>>> 26b60dfc
 
 # Melt losses to make chart
 losses_chart = (
